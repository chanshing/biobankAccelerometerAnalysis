--- conflicted
+++ resolved
@@ -42,16 +42,12 @@
                        help="""the .cwa file to process (e.g. sample.cwa). If the file path contains spaces,
                         it must be enclosed in quote marks (e.g. \"../My Documents/sample.cwa\")""")
     # optionals
-<<<<<<< HEAD
-    parser.add_argument('-summaryFolder', metavar='filename', default="",
-                            help="""folder for the OutputSummary.json summary statistics""")
-    parser.add_argument('-nonWearFolder', metavar='filename', default="",
-=======
     parser.add_argument('-summaryFolder', metavar='filename',default="",
                             help="""folder for the OutputSummary.json summary \
                                     statistics""")
     parser.add_argument('-nonWearFolder', metavar='filename',default="",
->>>>>>> 7dd8bf73
+
+
                             help="""folder for the NonWearBouts.csv file""")
     parser.add_argument('-epochFolder', metavar='filename', default="",
                             help="""folder for the epoch.json file, this must be an
@@ -97,7 +93,6 @@
                             help="""amount of heap space allocated to the java subprocesses,
                              useful for limiting RAM usage (default : unlimited)""")
     parser.add_argument('-rawDataParser',
-<<<<<<< HEAD
                             metavar="rawDataParser", default="AxivityAx3Epochs", type=str,
                             help="""file containing a java program to process raw .cwa binary file,
                              must end with .class (omitted) (default : %(default)s)""")
@@ -105,11 +100,7 @@
     parser.add_argument('rawFile', metavar='file', type=str,
                        help="""the .cwa file to process (e.g. sample.cwa). If the file path contains spaces,
                         it must be enclosed in quote marks (e.g. \"../My Documents/sample.cwa\")""")
-=======
-                            metavar="rawDataParser",default="AxivityAx3Epochs", type=str,
-                            help="""helper software to process raw accelerometer
-                                binary files. (default : %(default)s)""")
->>>>>>> 7dd8bf73
+
 
     # check that enough command line arguments are entered
     if len(sys.argv) < 2:
@@ -162,29 +153,8 @@
     print "stationaryFile = ", stationaryFile
     print "tsFile = ", tsFile, "\n"
 
-<<<<<<< HEAD
     # check source cwa file exists
     if args.processRawFile and not os.path.isfile(args.rawFile):
-=======
-    # quick add to global namespace
-    meanTemp = args.meanTemperature
-    deleteHelperFiles = args.deleteIntermediateFiles
-    skipCalibration = args.skipCalibration
-    verbose = args.verbose
-    epochPeriod = args.epochPeriod
-    processRawFile = args.processRawFile
-    rawFile = args.rawFile
-    rawFileEnd = args.rawFileEnd
-    calSlope = args.calibrationSlope
-    calTemp = args.calibrationTemperature
-    rawFileBegin = args.rawFileBegin
-    calOff = args.calibrationOffset
-    epochProcess = args.rawDataParser
-    javaHeapSpace = args.javaHeapSpace
-
-    # check source cwa file exists
-    if processRawFile and not os.path.isfile(rawFile):
->>>>>>> 7dd8bf73
         msg = "\n Invalid input"
         msg += "\n File does not exist: " + args.rawFile + "\n"
         sys.stderr.write(toScreen(msg))
@@ -192,15 +162,9 @@
 
     fileSize = -1
     deviceId = -1
-<<<<<<< HEAD
     if args.processRawFile:
         fileSize = os.path.getsize(args.rawFile)
         deviceId = getDeviceId(args.rawFile)
-=======
-    if processRawFile:
-        fileSize = os.path.getsize(rawFile)
-        deviceId = getDeviceId(rawFile)
->>>>>>> 7dd8bf73
         useJava = True
         if 'omconvert' in args.rawDataParser:
             useJava = False
@@ -291,17 +255,6 @@
             accEcdf = getEpochSummary(epochFile, 0, 0, args.epochPeriod, ecdfXVals,
                     nonWearFile, tsFile)
 
-<<<<<<< HEAD
-    # data integrity outputs
-    maxErrorRate = 0.001
-    lowErrorRate = 1
-    norm = epochSamplesN*1.0
-    if (clipsPreCalibrSum/norm >= maxErrorRate or
-            clipsPostCalibrSum/norm >= maxErrorRate or
-            numDataErrs/norm >= maxErrorRate):
-        lowErrorRate = 0
-=======
->>>>>>> 7dd8bf73
     # min wear time
     minDiurnalHrs = 24
     minWearDays = 3
@@ -319,13 +272,10 @@
         goodCalibration = 0
     # calibrated on own data
     calibratedOnOwnData = 1
-<<<<<<< HEAD
+
     if args.skipCalibration or not args.processRawFile:
-=======
-    if skipCalibration or not processRawFile:
->>>>>>> 7dd8bf73
         calibratedOnOwnData = 0
-        goodCalibration = 1 #assume data is good if we skip calibration
+        goodCalibration = 1 # assume data is good if we skip calibration
 
     # store variables to dictionary
     result = collections.OrderedDict()
@@ -795,9 +745,9 @@
     timeFormat = '%Y-%m-%d %H:%M:%S'
     return datetime.datetime.now().strftime(timeFormat) +  ' ' + msg
 
+
 def str2bool(v):
-  #susendberg's function
-  return v.lower() in ("yes", "true", "t", "1")
+    return v.lower() in ("yes", "true", "t", "1")
 
 if __name__ == '__main__':
     main()  # Standard boilerplate to call the main() function to begin the program.
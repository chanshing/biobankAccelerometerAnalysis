--- conflicted
+++ resolved
@@ -73,13 +73,8 @@
         # Use python PANDAS framework to read in and store epochs
         e = pd.read_csv(epochFile, parse_dates=['time'], index_col=['time'],
             compression='gzip').sort_index()
-<<<<<<< HEAD
-        
-    # remove data before/after user specified start/end times
-=======
 
     # Remove data before/after user specified start/end times
->>>>>>> 75f19b09
     rows = e.shape[0]
     if startTime:
         e = e[e.index >= startTime]
@@ -128,19 +123,16 @@
     # Calculate empirical cumulative distribution function of vector magnitudes
     if intensityDistribution:
         calculateECDF(e, 'acc', summary)
-<<<<<<< HEAD
-    
+
+    # Calculate circadian metrics
     if psd:
         calculatePSD(e, epochPeriod, fourierWithAcc, labels, summary)
     if fourierFrequency:
         calculateFourierFreq(e, epochPeriod, fourierWithAcc, labels, summary)
     if m10l5:
         calculateM10L5(e, epochPeriod, summary)
-    # main movement summaries
-=======
-
+ 
     # Main movement summaries
->>>>>>> 75f19b09
     writeMovementSummaries(e, labels, summary)
 
     # Return physical activity summary
